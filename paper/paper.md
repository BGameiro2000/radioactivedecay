--- conflicted
+++ resolved
@@ -138,24 +138,14 @@
 
 ![Examples of the plotting capabilities of `radioactivedecay`: (a) Decay chain diagram for molybdenum-99. (b) Graph showing the decay of 1 kBq of $^{99}\textrm{Mo}$ along with the ingrowth of $^{99m}\textrm{Tc}$ and a trace quantity of $^{99}\textrm{Tc}$.\label{fig:decay_diags}](Mo-99.pdf)
 
-<<<<<<< HEAD
 The main functionality of `radioactivedecay` is based around two classes: the `Nuclide` class and the `Inventory` class.
 The `Nuclide` class is used for fetching atomic and decay data about a single nuclide, such as its atomic weight, half-life, the decay modes, the progeny and the branching fractions.
-It creates diagrams of the nuclide's decay chain (ex. \autoref{fig:decay_diags}(a)) based on `NetworkX` [@Hagberg2008].
-=======
-The main functionality of `radioactivedecay` is based around two classes: the `Radionuclide` class and the `Inventory` class.
-The `Radionuclide` class is used for fetching decay data about a single radionuclide, such as its half-life, the decay modes, the progeny and the branching fractions.
-It creates diagrams of the radionuclide's decay chain (ex. \autoref{fig:decay_diags}(a)) using the `NetworkX` library [@Hagberg2008].
->>>>>>> 3f370195
+It creates diagrams of the nuclide's decay chain (ex. \autoref{fig:decay_diags}(a)) using the `NetworkX` library [@Hagberg2008].
 
 An `Inventory` can contain multiple nuclides, each with an associated activity.
 The `decay()` and `decay_high_precision()` methods calculate the decay of the `Inventory`, adding any ingrown radioactive progeny automatically.
-<<<<<<< HEAD
 The `numbers()`, `activities()`, `masses()`, and `moles()` methods output the inventory of nuclides in various forms using the atomic data stored in the decay dataset. Additional `number_fractions()`, `activity_fractions()`, `mass_fractions()`, and `mole_fractions()` methods provide for these quantities to be outputted in fractions with respect to the sum of the quantities in the inventory. 
-Plots can be made of the variation of radionuclide activities over time (ex. \autoref{fig:decay_diags}(b)) based on `Matplotlib` [@Hunter2007].
-=======
 Plots can be made of the variation of radionuclide activities over time (ex. \autoref{fig:decay_diags}(b)) using `Matplotlib` [@Hunter2007].
->>>>>>> 3f370195
 
 
 # Validation
